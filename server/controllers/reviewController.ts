--- conflicted
+++ resolved
@@ -1,14 +1,8 @@
-<<<<<<< HEAD
 import { Request, Response } from "express";
 import { Thesis } from "../models/Thesis.model";
 import { User, IReviewer } from "../models/User.model";
 import { generateReviewPDF } from "../utils/pdfGenerator";
 import path from 'path';
-=======
-import type { Request, Response } from "express"
-import { Thesis } from "../models/Thesis.model"
-import { User, type IReviewer } from "../models/User.model"
->>>>>>> 3161dabf
 
 export const submitReview = async (req: Request, res: Response) => {
   try {
@@ -51,16 +45,12 @@
       thesisGrade: grade,
     })
 
-<<<<<<< HEAD
     res.json({
       success: true,
       pdfUrl: `/${path.basename(pdfPath)}`,
       thesis
     });
 
-=======
-    res.json(thesis)
->>>>>>> 3161dabf
   } catch (error) {
     console.error(error)
     res.status(500).json({ error: "Failed to submit review" })
